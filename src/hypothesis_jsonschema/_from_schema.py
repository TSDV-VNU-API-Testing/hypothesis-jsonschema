--- conflicted
+++ resolved
@@ -20,6 +20,7 @@
 from hypothesis.internal.conjecture import utils as cu
 from hypothesis.strategies._internal.regex import regex_strategy
 from hypothesis.strategies._internal.strings import OneCharStringStrategy
+
 from hypothesis_jsonschema._vas import (
     CODEC_OPTION_MAP,
     VAS_CODEC,
@@ -157,53 +158,6 @@
     recursive references.
     """
 
-    # if (not isinstance(schema, bool)) and "properties" in schema:
-    #     images_directory = "./public/img"
-    #     image_extensions = (".jpg", ".jpeg", ".png", ".bmp")
-    #     image_paths = [
-    #         os.path.join(images_directory, f)
-    #         for f in os.listdir(images_directory)
-    #         if f.lower().endswith(image_extensions)
-    #     ]
-
-    #     if not isinstance(schema["properties"], dict):
-    #         schema["properties"] = {}
-
-    #     properties_copy = copy.deepcopy(
-    #         schema["properties"]
-    #     )  # Fix lỗi changed size each iterator
-    #     for field, details in properties_copy.items():
-    #         if "format" in details and details["format"] == "binary":
-    #             random.seed(time.time())
-    #             random_number = random.randint(0, len(image_paths) - 1)
-    #             image_path = image_paths[random_number]
-
-    #             # Inject path field into properties
-    #             schema["properties"][get_key_with_vas_prefix("image_url")] = {
-    #                 "type": "string",
-    #                 "x-belong": field,
-    #                 "enum": ["public/img/" + os.path.basename(image_path)],
-    #             }
-    #             # Inject imageName field into properties
-    #             schema["properties"][get_key_with_vas_prefix("image_name")] = {
-    #                 "type": "string",
-    #                 "x-belong": field,
-    #                 "enum": [os.path.basename(image_path)],
-    #             }
-
-    #             # Inject size field into properties
-    #             file_size = os.path.getsize(image_path) / (1024 * 1024)  # Convert to MB
-    #             formatted_file_size = (
-    #                 f"{file_size:.2f} MB"  # Format to 2 decimal places and add MB unit
-    #             )
-
-    #             # Inject size field into properties
-    #             schema["properties"][get_key_with_vas_prefix("image_size")] = {
-    #                 "type": "string",
-    #                 "x-belong": field,
-    #                 "enum": [formatted_file_size],
-    #             }
-
     try:
 
         return __from_schema(
@@ -213,7 +167,6 @@
         )
     except Exception as err:
         error = err
-        logger.debug("error:", error)
 
         def error_raiser() -> NoReturn:
             raise error
@@ -276,7 +229,7 @@
             name: _get_format_filter(name, format_checker, strategy)
             for name, strategy in custom_formats.items()
         }
-        custom_formats[_FORMATS_TOKEN] = None
+        custom_formats[_FORMATS_TOKEN] = None  # type: ignore
 
     schema = canonicalish(schema)
     # Boolean objects are special schemata; False rejects all and True accepts all.
@@ -351,14 +304,6 @@
     return st.one_of([map_[t](schema) for t in get_type(schema)])
 
 
-# def get_image_paths():
-#     image_directory = "public/images-catalog"
-#     image_extensions = (".jpeg", ".jpg", ".png", ".bmp", ".gif")
-#     image_paths = [os.path.join(image_directory, f)
-#                    for f in os.listdir(image_directory) if f.lower().endswith(image_extensions)]
-#     return image_paths
-
-
 def _numeric_with_multiplier(
     min_value: Optional[float], max_value: Optional[float], schema: Schema
 ) -> st.SearchStrategy[float]:
@@ -369,12 +314,12 @@
         min_value = math.ceil(Fraction(min_value) / Fraction(multiple_of))
     if max_value is not None:
         max_value = math.floor(Fraction(max_value) / Fraction(multiple_of))
-    if min_value is not None and max_value is not None and min_value > max_value:
+    if min_value is not None and max_value is not None and min_value > max_value:  # type: ignore[unreachable]
         # You would think that this is impossible, but it can happen if multipleOf
         # is very small and the bounds are very close togther.  It would be nicer
         # to deal with this when canonicalising, but suffice to say we can't without
         # diverging from the floating-point behaviour of the upstream validator.
-        return st.nothing()
+        return st.nothing()  # type: ignore[unreachable]
     return (
         st.integers(min_value, max_value)
         .map(lambda x: x * multiple_of)
@@ -447,7 +392,7 @@
     return st.tuples(rfc3339("full-date"), rfc3339("full-time")).map("T".join)
 
 
-@st.composite
+@st.composite  # type: ignore
 def regex_patterns(draw: Any) -> str:
     """Return a recursive strategy for simple regular expression patterns."""
     fragments = st.one_of(
@@ -640,7 +585,7 @@
 
         if unique:
 
-            @st.composite
+            @st.composite  # type: ignore
             def compose_lists_with_filter(draw: Any) -> List[JSONType]:
                 elems = []
                 seen: Set[str] = set()
@@ -757,8 +702,8 @@
     )
     all_names_strategy = st.one_of([s for s in name_strats if not s.is_empty])
 
-    @st.composite
-    def from_object_schema(draw: st.DrawFn) -> Any:
+    @st.composite  # type: ignore
+    def from_object_schema(draw: Any) -> Any:
         """Do some black magic with private Hypothesis internals for objects.
 
         It's unfortunate, but also the only way that I know of to satisfy all
@@ -797,7 +742,6 @@
                 pattern_schemas.insert(0, properties[key])
 
             if pattern_schemas:
-<<<<<<< HEAD
                 key_schema = pattern_schemas[0]
                 type_of_key_schema = key_schema.get("type", None)
                 format_of_key_schema = key_schema.get("format", None)
@@ -834,18 +778,13 @@
                 # For case that "type: string" hasn't have value yet or other "type"
                 if out.get(key, None) == None:
                     out[key] = draw(
-                        merged_as_strategies(pattern_schemas, custom_formats)
+                        merged_as_strategies(
+                            pattern_schemas,
+                            alphabet=alphabet,
+                            custom_formats=custom_formats,
+                        )
                     )
 
-=======
-                out[key] = draw(
-                    merged_as_strategies(
-                        pattern_schemas,
-                        alphabet=alphabet,
-                        custom_formats=custom_formats,
-                    )
-                )
->>>>>>> 72c50adb
             else:
                 out[key] = draw(
                     __from_schema(
