--- conflicted
+++ resolved
@@ -49,7 +49,6 @@
 )
 logger = logging.getLogger(name="Logger")
 logger.setLevel(level=CURRENT_LEVEL)
-
 
 
 # Full option
@@ -730,11 +729,12 @@
 ]
 
 IMAGE_TYPE_STANDARD: dict[str, str] = {
-        "ico": "vnd.microsoft.icon",
-        "jpg": "jpeg",
-        "svg": "svg+xml",
-        "tif": "tiff"
-    }
+    "ico": "vnd.microsoft.icon",
+    "jpg": "jpeg",
+    "svg": "svg+xml",
+    "tif": "tiff",
+}
+
 
 class VasImage:
     # The purpose of "_: int" is for st.builds()
@@ -752,13 +752,15 @@
 
     def _get_image_name(self) -> str:
         return os.path.basename(self.image_path)
-    
+
     def _get_image_type(self) -> str:
         components = self.image_name.split(".")
         content_type = components[len(components) - 1]
+
         if content_type in IMAGE_TYPE_STANDARD:
-            return IMAGE_TYPE_STANDARD[content_type]
-        return content_type
+            return f"image/{IMAGE_TYPE_STANDARD[content_type]}"
+
+        return f"image/{content_type}"
 
     def _get_image_size(self) -> str:
         file_size = os.path.getsize(self.image_path) / (1024 * 1024)  # Convert to MB
@@ -770,16 +772,13 @@
     def _get_image_binary(self) -> str | bytes:
         with open(self.image_path, "rb") as image_file:
             # return image_file.read()
-<<<<<<< HEAD
+
             return "AVATAR".encode("utf-8")
-=======
-            return "AVATAR"
-        
-    def _get_image_object(self) -> object:
+
+    def get_image_object(self) -> object:
         return {
-            "imageName": self.image_name,
-            "imageType": self.image_type,
-            "imageSize": self.image_size,
-            "imageUrl": self.image_path
-        }
->>>>>>> 93e12dcd
+            "image_name": self.image_name,
+            "image_type": self.image_type,
+            "image_size": self.image_size,
+            "image_url": self.image_path,
+        }